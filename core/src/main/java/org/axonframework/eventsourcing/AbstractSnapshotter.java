--- conflicted
+++ resolved
@@ -128,43 +128,6 @@
         return executor;
     }
 
-<<<<<<< HEAD
-    /**
-     * Sets the executor that should process actual snapshot taking. Defaults to an instance that runs all actions in
-     * the calling thread (i.e. synchronous execution).
-     *
-     * @param executor the executor to execute snapshotting tasks
-     */
-    public void setExecutor(Executor executor) {
-        this.executor = executor;
-    }
-
-    private static class TransactionalRunnableWrapper implements Runnable {
-
-        private final Runnable command;
-        private final TransactionManager transactionManager;
-
-        public TransactionalRunnableWrapper(TransactionManager transactionManager, Runnable command) {
-            this.command = command;
-            this.transactionManager = transactionManager;
-        }
-
-        @SuppressWarnings("unchecked")
-        @Override
-        public void run() {
-            Transaction transaction = transactionManager.startTransaction();
-            try {
-                command.run();
-                transaction.commit();
-            } catch (Throwable e) {
-                transaction.rollback();
-                throw e;
-            }
-        }
-    }
-
-=======
->>>>>>> 7caaedf7
     private static class SilentTask implements Runnable {
 
         private final Runnable snapshotterTask;
