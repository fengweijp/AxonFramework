--- conflicted
+++ resolved
@@ -1,121 +1,113 @@
-<?xml version="1.0" encoding="UTF-8"?>
-<!--
-  ~ Copyright (c) 2010-2011. Axon Framework
-  ~
-  ~ Licensed under the Apache License, Version 2.0 (the "License");
-  ~ you may not use this file except in compliance with the License.
-  ~ You may obtain a copy of the License at
-  ~
-  ~     http://www.apache.org/licenses/LICENSE-2.0
-  ~
-  ~ Unless required by applicable law or agreed to in writing, software
-  ~ distributed under the License is distributed on an "AS IS" BASIS,
-  ~ WITHOUT WARRANTIES OR CONDITIONS OF ANY KIND, either express or implied.
-  ~ See the License for the specific language governing permissions and
-  ~ limitations under the License.
-  -->
-<project xmlns="http://maven.apache.org/POM/4.0.0" xmlns:xsi="http://www.w3.org/2001/XMLSchema-instance" xsi:schemaLocation="http://maven.apache.org/POM/4.0.0 http://maven.apache.org/xsd/maven-4.0.0.xsd">
-    <modelVersion>4.0.0</modelVersion>
-
-    <parent>
-        <groupId>org.axonframework.samples</groupId>
-        <artifactId>axon-addressbook</artifactId>
-<<<<<<< HEAD
-        <version>1.3</version>
-=======
-        <version>1.4-SNAPSHOT</version>
->>>>>>> b3d5c0f4
-    </parent>
-
-    <groupId>org.axonframework.samples</groupId>
-    <artifactId>axon-addressbook-rest-ui</artifactId>
-<<<<<<< HEAD
-    <version>1.3</version>
-=======
-    <version>1.4-SNAPSHOT</version>
->>>>>>> b3d5c0f4
-    <packaging>war</packaging>
-    <name>Axon Address Book Sample - Rest ui</name>
-    <description>
-        Example project showing a very basic REST api using spring mvc and jackson for the json representation.
-    </description>
-
-
-    <dependencies>
-        <!-- Internal dependencies -->
-        <dependency>
-            <groupId>org.axonframework.samples</groupId>
-            <artifactId>axon-addressbook-app</artifactId>
-            <version>${project.version}</version>
-        </dependency>
-
-        <!-- Spring dependencies -->
-        <dependency>
-            <groupId>org.springframework</groupId>
-            <artifactId>spring-webmvc</artifactId>
-            <version>${spring.version}</version>
-            <exclusions>
-                <exclusion>
-                    <groupId>commons-logging</groupId>
-                    <artifactId>commons-logging</artifactId>
-                </exclusion>
-            </exclusions>
-        </dependency>
-        <dependency>
-            <groupId>org.springframework</groupId>
-            <artifactId>spring-aop</artifactId>
-            <version>${spring.version}</version>
-            <exclusions>
-                <exclusion>
-                    <groupId>commons-logging</groupId>
-                    <artifactId>commons-logging</artifactId>
-                </exclusion>
-            </exclusions>
-        </dependency>
-
-        <!-- JSON mapping -->
-        <dependency>
-            <groupId>org.codehaus.jackson</groupId>
-            <artifactId>jackson-core-asl</artifactId>
-            <version>1.7.3</version>
-        </dependency>
-        <dependency>
-            <groupId>org.codehaus.jackson</groupId>
-            <artifactId>jackson-mapper-asl</artifactId>
-            <version>1.7.3</version>
-        </dependency>
-
-        <!-- the web -->
-        <dependency>
-            <groupId>javax.servlet</groupId>
-            <artifactId>servlet-api</artifactId>
-            <version>2.5</version>
-            <scope>provided</scope>
-        </dependency>
-        <dependency>
-            <groupId>javax.validation</groupId>
-            <artifactId>validation-api</artifactId>
-            <version>1.0.0.GA</version>
-            <scope>compile</scope>
-        </dependency>
-        <dependency>
-            <groupId>org.hibernate</groupId>
-            <artifactId>hibernate-validator</artifactId>
-            <version>4.0.2.GA</version>
-            <exclusions>
-                <exclusion>
-                    <groupId>org.slf4j</groupId>
-                    <artifactId>slf4j-api</artifactId>
-                </exclusion>
-            </exclusions>
-        </dependency>
-
-        <!-- Redis dependencies -->
-        <dependency>
-            <groupId>redis.clients</groupId>
-            <artifactId>jedis</artifactId>
-            <version>2.0.0</version>
-        </dependency>
-    </dependencies>
-
+<?xml version="1.0" encoding="UTF-8"?>
+<!--
+  ~ Copyright (c) 2010-2011. Axon Framework
+  ~
+  ~ Licensed under the Apache License, Version 2.0 (the "License");
+  ~ you may not use this file except in compliance with the License.
+  ~ You may obtain a copy of the License at
+  ~
+  ~     http://www.apache.org/licenses/LICENSE-2.0
+  ~
+  ~ Unless required by applicable law or agreed to in writing, software
+  ~ distributed under the License is distributed on an "AS IS" BASIS,
+  ~ WITHOUT WARRANTIES OR CONDITIONS OF ANY KIND, either express or implied.
+  ~ See the License for the specific language governing permissions and
+  ~ limitations under the License.
+  -->
+<project xmlns="http://maven.apache.org/POM/4.0.0" xmlns:xsi="http://www.w3.org/2001/XMLSchema-instance" xsi:schemaLocation="http://maven.apache.org/POM/4.0.0 http://maven.apache.org/xsd/maven-4.0.0.xsd">
+    <modelVersion>4.0.0</modelVersion>
+
+    <parent>
+        <groupId>org.axonframework.samples</groupId>
+        <artifactId>axon-addressbook</artifactId>
+        <version>1.3-SNAPSHOT</version>
+    </parent>
+
+    <groupId>org.axonframework.samples</groupId>
+    <artifactId>axon-addressbook-rest-ui</artifactId>
+    <version>1.3-SNAPSHOT</version>
+    <packaging>war</packaging>
+    <name>Axon Address Book Sample - Rest ui</name>
+    <description>
+        Example project showing a very basic REST api using spring mvc and jackson for the json representation.
+    </description>
+
+
+    <dependencies>
+        <!-- Internal dependencies -->
+        <dependency>
+            <groupId>org.axonframework.samples</groupId>
+            <artifactId>axon-addressbook-app</artifactId>
+            <version>${project.version}</version>
+        </dependency>
+
+        <!-- Spring dependencies -->
+        <dependency>
+            <groupId>org.springframework</groupId>
+            <artifactId>spring-webmvc</artifactId>
+            <version>${spring.version}</version>
+            <exclusions>
+                <exclusion>
+                    <groupId>commons-logging</groupId>
+                    <artifactId>commons-logging</artifactId>
+                </exclusion>
+            </exclusions>
+        </dependency>
+        <dependency>
+            <groupId>org.springframework</groupId>
+            <artifactId>spring-aop</artifactId>
+            <version>${spring.version}</version>
+            <exclusions>
+                <exclusion>
+                    <groupId>commons-logging</groupId>
+                    <artifactId>commons-logging</artifactId>
+                </exclusion>
+            </exclusions>
+        </dependency>
+
+        <!-- JSON mapping -->
+        <dependency>
+            <groupId>org.codehaus.jackson</groupId>
+            <artifactId>jackson-core-asl</artifactId>
+            <version>1.7.3</version>
+        </dependency>
+        <dependency>
+            <groupId>org.codehaus.jackson</groupId>
+            <artifactId>jackson-mapper-asl</artifactId>
+            <version>1.7.3</version>
+        </dependency>
+
+        <!-- the web -->
+        <dependency>
+            <groupId>javax.servlet</groupId>
+            <artifactId>servlet-api</artifactId>
+            <version>2.5</version>
+            <scope>provided</scope>
+        </dependency>
+        <dependency>
+            <groupId>javax.validation</groupId>
+            <artifactId>validation-api</artifactId>
+            <version>1.0.0.GA</version>
+            <scope>compile</scope>
+        </dependency>
+        <dependency>
+            <groupId>org.hibernate</groupId>
+            <artifactId>hibernate-validator</artifactId>
+            <version>4.0.2.GA</version>
+            <exclusions>
+                <exclusion>
+                    <groupId>org.slf4j</groupId>
+                    <artifactId>slf4j-api</artifactId>
+                </exclusion>
+            </exclusions>
+        </dependency>
+
+        <!-- Redis dependencies -->
+        <dependency>
+            <groupId>redis.clients</groupId>
+            <artifactId>jedis</artifactId>
+            <version>2.0.0</version>
+        </dependency>
+    </dependencies>
+
 </project>